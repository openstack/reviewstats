#!/usr/bin/python
#
# Copyright (C) 2011 - Soren Hansen
# Copyright (C) 2013 - Red Hat, Inc.

# Licensed under the Apache License, Version 2.0 (the "License"); you may
# not use this file except in compliance with the License. You may obtain
# a copy of the License at
#
#      http://www.apache.org/licenses/LICENSE-2.0
#
# Unless required by applicable law or agreed to in writing, software
# distributed under the License is distributed on an "AS IS" BASIS, WITHOUT
# WARRANTIES OR CONDITIONS OF ANY KIND, either express or implied. See the
# License for the specific language governing permissions and limitations
# under the License.



import calendar
import cPickle as pickle
import datetime
import json
import optparse
import os
import os.path
import paramiko
from pprint import pprint
import prettytable
import sys
import time


CACHE_AGE = 3600  # Seconds

<<<<<<< HEAD
CLIENT_MAP = {
    'python-novaclient': 'nova',
    'python-cinderclient': 'cinder',
    'python-glanceclient': 'glance',
    'python-quantumclient': 'quantum',
}


=======
>>>>>>> c6239188
optparser = optparse.OptionParser()
optparser.add_option('-p', '--project', default='nova.json',
        help='JSON file describing the project to generate stats for')
optparser.add_option('-d', '--days', type='int', default=14,
        help='Number of days to consider')
optparser.add_option('-u', '--user', default='russellb', help='gerrit user')
optparser.add_option('-k', '--key', default=None, help='ssh key for gerrit')

options, args = optparser.parse_args()

project_fn = '%s.json' % options.project
if os.path.isfile(project_fn):
    with open(project_fn, 'r') as f:
        project = json.loads(f.read())

client = paramiko.SSHClient()
client.set_missing_host_key_policy(paramiko.AutoAddPolicy())
client.load_system_host_keys()


changes = []

pickle_fn = '%s-changes.pickle' % project['name']

if os.path.isfile(pickle_fn):
    mtime = os.stat(pickle_fn).st_mtime
    if (time.time() - mtime) <= CACHE_AGE:
        with open(pickle_fn, 'r') as f:
            changes = pickle.load(f)

def projects_q(project):
    return ('(' +
            ' OR '.join(['project:' + p for p in project['subprojects']]) +
            ')')

if len(changes) == 0:

    while True:
        client.connect('review.openstack.org', port=29418,
                key_filename=options.key, username=options.user)
        cmd = ('gerrit query %s --all-approvals --patch-sets --format JSON' %
               projects_q(project))
        if len(changes) > 0:
            cmd += ' resume_sortkey:%s' % changes[-2]['sortKey']
        stdin, stdout, stderr = client.exec_command(cmd)
        for l in stdout:
            changes += [json.loads(l)]
        if changes[-1]['rowCount'] == 0:
            break

    with open(pickle_fn, 'w') as f:
        pickle.dump(changes, f)


reviews = []

for change in changes:
#    print json.dumps(change, sort_keys=True, indent=4)
    for patchset in change.get('patchSets', []):
        for review in patchset.get('approvals', []):
            reviews += [review]

cut_off = datetime.datetime.now() - datetime.timedelta(days=options.days)
ts = calendar.timegm(cut_off.timetuple())
reviews = filter(lambda x:x['grantedOn'] > ts, reviews)

def round_to_day(ts):
    SECONDS_PER_DAY = 60*60*24
    return (ts / (SECONDS_PER_DAY)) * SECONDS_PER_DAY

reviewers = {}
for review in reviews:
    if review['type'] != 'CRVW':
        # Only count code reviews.  Don't add another for Approved, which is
        # type 'APRV'
        continue

    reviewer = review['by'].get('username', 'unknown')
    reviewers.setdefault(reviewer,
            {'votes': {'-2': 0, '-1': 0, '1': 0, '2': 0}})
    reviewers[reviewer]['total'] = reviewers[reviewer].get('total', 0) + 1
    cur = reviewers[reviewer]['votes'][review['value']]
    reviewers[reviewer]['votes'][review['value']] = cur + 1

#print json.dumps(reviewers, sort_keys=True, indent=4)

reviewers = [(v, k) for k, v in reviewers.iteritems()
             if k.lower() not in ('jenkins', 'smokestack')]
reviewers.sort(reverse=True)

print 'Reviews for the last %d days in %s' % (options.days, project['name'])
print '** -- %s-core team member' % project['name']
table = prettytable.PrettyTable(('Reviewer', 'Reviews (-2|-1|+1|+2) (+/- ratio)'))
total = 0
for k, v in reviewers:
    name = '%s%s' % (v, ' **' if v in project['core-team'] else '')
    plus = float(k['votes']['2'] + k['votes']['1'])
    minus = float(k['votes']['-2'] + k['votes']['-1'])
    ratio = (plus / (plus + minus)) * 100
    r = '%d (%d|%d|%d|%d) (%.1f%%)' % (k['total'],
            k['votes']['-2'], k['votes']['-1'],
            k['votes']['1'], k['votes']['2'], ratio)
    table.add_row((name, r))
    total += k['total']
print table
print '\nTotal reviews: %d' % total<|MERGE_RESOLUTION|>--- conflicted
+++ resolved
@@ -33,17 +33,6 @@
 
 CACHE_AGE = 3600  # Seconds
 
-<<<<<<< HEAD
-CLIENT_MAP = {
-    'python-novaclient': 'nova',
-    'python-cinderclient': 'cinder',
-    'python-glanceclient': 'glance',
-    'python-quantumclient': 'quantum',
-}
-
-
-=======
->>>>>>> c6239188
 optparser = optparse.OptionParser()
 optparser.add_option('-p', '--project', default='nova.json',
         help='JSON file describing the project to generate stats for')
